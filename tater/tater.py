--- conflicted
+++ resolved
@@ -1068,34 +1068,6 @@
             # set y limits
             ax.set_ylim([-5 * np.std(resid_line), 5 * np.std(resid_line)])
 
-<<<<<<< HEAD
-        # plot transit center time vs. transit number
-        ax = axes[0]
-        ax.set_title("TTV check")
-        ax.set_ylabel("transit center (d)")
-        ax.plot(np.sort(transits_odd + transits_even), np.sort(t0_odd + t0_even), "kx", ms=12)
-        # only fit and plot regression line if at least two transits
-        if (len(transits_even + transits_odd) > 1):
-            slope, intercept, _, _, _ = linregress(np.sort(transits_odd + transits_even), np.sort(t0_odd + t0_even))
-            y_fit = linear_func(np.sort(transits_odd + transits_even), slope, intercept)
-            ax.plot(np.sort(transits_odd + transits_even), y_fit, 'b-')
-            ax.text(0, np.sort(t0_odd + t0_even)[-1],
-                " $P$ = {:.5f} d \n $T_0$ = {:.5f} d \n $y = Px + T_0$".format(slope, intercept))
-
-        # plot residuals
-        ax = axes[1]
-        ax.set_xlabel("transit number")
-        ax.set_ylabel("residuals (d)")
-        ax.axhline(0.0, c='b', ls='--', lw=1, zorder=0)
-        # only fit and plot regression line residuals if at least two transits
-        if (len(transits_even + transits_odd) > 1):
-            ax.plot(np.sort(transits_odd + transits_even), np.sort(t0_odd + t0_even) - y_fit, "kx", ms=12)
-
-        # save and close figure
-        tce_dict.ttv_fig = ttv_fig
-        tce_dict.ttv_data = np.array((np.sort(transits_odd + transits_even), np.sort(t0_odd + t0_even))).T
-        plt.close()
-=======
             # line at y=0
             ax.axhline(0.0, color="b", alpha=0.75, label=r"reduced $\chi^2 = {:.3f}$".format(chi2_line))
             ax.legend()
@@ -1202,25 +1174,28 @@
             ax.set_ylabel("transit center (d)")
             ax.errorbar(np.array(transit_number_list), np.array(t0_list),
                         yerr=np.array(t0_uncert_list), fmt='k.', ms=12)
-            slope, intercept, _, _, _ = linregress(np.array(transit_number_list), np.array(t0_list))
-            y_fit = linear_func(np.array(transit_number_list), slope, intercept)
-            ax.plot(np.array(transit_number_list), y_fit, 'b-')
-            ax.text(0, t0_list[-1],
-                    " $P$ = {:.5f} d \n $T_0$ = {:.5f} d \n $y = Px + T_0$".format(slope, intercept))
+            # only fit and plot regression line if at least two transits
+            if (len(transit_number_list) > 1):
+                slope, intercept, _, _, _ = linregress(np.array(transit_number_list), np.array(t0_list))
+                y_fit = linear_func(np.array(transit_number_list), slope, intercept)
+                ax.plot(np.array(transit_number_list), y_fit, 'b-')
+                ax.text(0, t0_list[-1],
+                        " $P$ = {:.5f} d \n $T_0$ = {:.5f} d \n $y = Px + T_0$".format(slope, intercept))
 
             # plot residuals
             ax = axes[1]
             ax.set_xlabel("transit number")
             ax.set_ylabel("O - C (d)")
             ax.axhline(0.0, c='b', ls='--', lw=1, zorder=0)
-            ax.errorbar(np.array(transit_number_list), np.array(t0_list) - y_fit,
-                        yerr=np.array(t0_uncert_list), fmt='k.', ms=12)
+            # only fit and plot regression line residuals if at least two transits
+            if (len(transit_number_list) > 1):
+                ax.errorbar(np.array(transit_number_list), np.array(t0_list) - y_fit,
+                            yerr=np.array(t0_uncert_list), fmt='k.', ms=12)
 
             # save and close figure
             TCE_list[i].ttv_fig = ttv_fig
             TCE_list[i].ttv_data = np.array((transit_number_list, t0_list, t0_uncert_list)).T
             plt.close()
->>>>>>> 1b7163a2
 
         return None
 
