--- conflicted
+++ resolved
@@ -15,13 +15,8 @@
 
 # download data and show plot
 transit_fitter.download_data(window_size=3.0,
-<<<<<<< HEAD
-                             n_sectors=5,  # number of TESS sectors to load (default: all)
-                             show_plot=False  # option to show light curve (default: false)
-=======
                              n_sectors=None,  # number of TESS sectors to load (default: all)
                              show_plot=True  # option to show light curve (default: false)
->>>>>>> 7cec33b7
                              )
 
 # find planets
